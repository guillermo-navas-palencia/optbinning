"""
Optimal binning algorithm.
"""

# Guillermo Navas-Palencia <g.navas.palencia@gmail.com>
# Copyright (C) 2019

import numbers

import matplotlib.patches as mpatches
import matplotlib.pyplot as plt
import matplotlib.ticker as mtick
import numpy as np
import pandas as pd

from scipy import stats
from sklearn.exceptions import NotFittedError

from ..formatting import dataframe_to_string
from .auto_monotonic import type_of_monotonic_trend
from .metrics import bayesian_probability
from .metrics import binning_quality_score
from .metrics import chi2_cramer_v
from .metrics import chi2_cramer_v_multi
from .metrics import continuous_binning_quality_score
from .metrics import frequentist_pvalue
from .metrics import hhi
from .metrics import gini
from .metrics import hellinger
from .metrics import jeffrey
from .metrics import jensen_shannon
from .metrics import jensen_shannon_multivariate
from .metrics import multiclass_binning_quality_score
from .metrics import triangular


COLORS_RGB = [
    (215, 0, 0), (140, 60, 255), (2, 136, 0), (0, 172, 199), (152, 255, 0),
    (255, 127, 209), (108, 0, 79), (255, 165, 48), (0, 0, 157),
    (134, 112, 104), (0, 73, 66), (79, 42, 0), (0, 253, 207), (188, 183, 255),
    (149, 180, 122), (192, 4, 185), (37, 102, 162), (40, 0, 65),
    (220, 179, 175), (254, 245, 144), (80, 69, 91), (164, 124, 0),
    (255, 113, 102), (63, 129, 110), (130, 0, 13), (163, 123, 179),
    (52, 78, 0), (155, 228, 255), (235, 0, 119), (45, 0, 10), (94, 144, 255),
    (0, 199, 32), (88, 1, 170), (0, 30, 0), (154, 71, 0), (150, 159, 166),
    (155, 66, 92), (0, 31, 50), (200, 196, 0), (255, 208, 255), (0, 190, 154),
    (55, 21, 255), (45, 37, 37), (223, 88, 255), (190, 231, 192),
    (127, 69, 152), (82, 79, 60), (216, 102, 0), (100, 116, 56),
    (193, 115, 136), (110, 116, 138), (128, 157, 3), (190, 139, 101),
    (99, 51, 57), (202, 205, 218), (108, 235, 131), (34, 64, 105),
    (162, 127, 255), (254, 3, 203), (118, 188, 253), (217, 195, 130),
    (206, 163, 206), (109, 80, 0), (0, 105, 116), (71, 159, 94),
    (148, 198, 191), (249, 255, 0), (192, 84, 69), (0, 101, 60), (91, 80, 168),
    (83, 32, 100), (79, 95, 255), (126, 143, 119), (185, 8, 250),
    (139, 146, 195), (179, 0, 53), (136, 96, 126), (159, 0, 117),
    (255, 222, 196), (81, 8, 0), (26, 8, 0), (76, 137, 182), (0, 223, 223),
    (200, 255, 250), (48, 53, 21), (255, 39, 71), (255, 151, 170), (4, 0, 26),
    (201, 96, 177), (195, 162, 55), (124, 79, 58), (249, 158, 119),
    (86, 101, 100), (209, 147, 255), (45, 31, 105), (65, 27, 52),
    (175, 147, 152), (98, 158, 153), (255, 255, 255), (0, 0, 0)]


def bin_str_format(bins, show_digits):
    show_digits = 2 if show_digits is None else show_digits

    bin_str = []
    for i in range(len(bins) - 1):
        if np.isinf(bins[i]):
            b = "({0:.{2}f}, {1:.{2}f})".format(
                bins[i], bins[i+1], show_digits)
        else:
            b = "[{0:.{2}f}, {1:.{2}f})".format(
                bins[i], bins[i+1], show_digits)

        bin_str.append(b)

    return bin_str


def bin_categorical(splits_categorical, categories, cat_others, user_splits):
    splits = np.ceil(splits_categorical).astype(int)
    n_categories = len(categories)

    if user_splits is not None:
        indices = np.digitize(np.arange(n_categories), splits, right=True)
        n_bins = len(splits)
    else:
        indices = np.digitize(np.arange(n_categories), splits, right=False)
        n_bins = len(splits) + 1

    bins = []
    for i in range(n_bins):
        mask = (indices == i)
        bins.append(categories[mask])

    if user_splits is not None:
        new_bins = []
        for bin in bins:
            new_bin = []
            for cat in bin:
                new_bin.extend(list(cat))
            new_bins.append(new_bin)

        bins = new_bins

    if len(cat_others):
        bins.append(cat_others)

    return bins


def target_info(y, cl=0):
    if not len(y):
        return 0, 0
    else:
        y0 = (y == cl)
        n_nonevent = np.count_nonzero(y0)
        n_event = np.count_nonzero(~y0)

        return n_nonevent, n_event


def target_info_samples(y, sw, cl=0):
    if not len(y):
        return 0, 0
    elif not len(sw):
        return target_info(y, cl)
    else:
        y0 = (y == cl)
        n_nonevent = np.sum(sw[y0])
        n_event = np.sum(sw[~y0])

        return n_nonevent, n_event


def target_info_special(special_codes, x, y, sw, cl=0):
    if isinstance(special_codes, dict):
        n_nonevent = []
        n_event = []
        xt = pd.Series(x)
        for s in special_codes.values():
            sl = s if isinstance(s, (list, np.ndarray)) else [s]
            mask = xt.isin(sl).values
            n_nev, n_ev = target_info_samples(y[mask], sw[mask], cl)
            n_nonevent.append(n_nev)
            n_event.append(n_ev)

        return n_nonevent, n_event
    else:
        return target_info_samples(y, sw, cl)


def target_info_special_multiclass(special_codes, x, y, classes):
    if isinstance(special_codes, dict):
        n_event = []
        xt = pd.Series(x)
        for s in special_codes.values():
            sl = s if isinstance(s, (list, np.ndarray)) else [s]
            mask = xt.isin(sl).values
            n_ev = [target_info(y[mask], cl)[0] for cl in classes]
            n_event.append(n_ev)
    else:
        n_event = [target_info(y, cl)[0] for cl in classes]

    return n_event


def target_info_special_continuous(special_codes, x, y, sw):
    if isinstance(special_codes, dict):
        n_records_special = []
        sum_special = []
        n_zeros_special = []

        if len(y):
            std_special = []
            min_target_special = []
            max_target_special = []
        else:
            std_special = None
            min_target_special = None
            max_target_special = None

        xt = pd.Series(x)
        for s in special_codes.values():
            sl = s if isinstance(s, (list, np.ndarray)) else [s]
            mask = xt.isin(sl).values

            n_records = np.sum(sw[mask])
            n_records_special.append(n_records)

            ymask = sw[mask] * y[mask]
            sum_special.append(np.sum(ymask))
            n_zeros_special.append(np.count_nonzero(ymask == 0))

            if n_records:
                std_special.append(np.std(ymask))
                min_target_special.append(np.min(ymask))
                max_target_special.append(np.max(ymask))
            else:
                std_special.append(0)
                min_target_special.append(0)
                max_target_special.append(0)
    else:
        if len(sw):
            sw_y = sw * y
        else:
            sw_y = y

        n_records_special = np.sum(sw)
        sum_special = np.sum(sw_y)
        n_zeros_special = np.count_nonzero(sw_y == 0)
        if len(y):
            std_special = np.std(sw_y)
            min_target_special = np.min(sw_y)
            max_target_special = np.max(sw_y)
        else:
            std_special = None
            min_target_special = None
            max_target_special = None

    return (n_records_special, sum_special, n_zeros_special, std_special,
            min_target_special, max_target_special)


def bin_info(solution, n_nonevent, n_event, n_nonevent_missing,
             n_event_missing, n_nonevent_special, n_event_special,
             n_nonevent_cat_others, n_event_cat_others, cat_others):

    n_nev = []
    n_ev = []
    accum_nev = 0
    accum_ev = 0
    for i, selected in enumerate(solution):
        if selected:
            n_nev.append(n_nonevent[i] + accum_nev)
            n_ev.append(n_event[i] + accum_ev)
            accum_nev = 0
            accum_ev = 0
        else:
            accum_nev += n_nonevent[i]
            accum_ev += n_event[i]

    if not len(solution):
        n_ev.append(n_event[0])
        n_nev.append(n_nonevent[0])

    if len(cat_others):
        n_nev.append(n_nonevent_cat_others)
        n_ev.append(n_event_cat_others)

    if isinstance(n_nonevent_special, list):
        n_nev.extend(n_nonevent_special)
        n_ev.extend(n_event_special)
    else:
        n_nev.append(n_nonevent_special)
        n_ev.append(n_event_special)

    n_nev.append(n_nonevent_missing)
    n_ev.append(n_event_missing)

    return np.array(n_nev).astype(np.int64), np.array(n_ev).astype(np.int64)


def multiclass_bin_info(solution, n_classes, n_event, n_event_missing,
                        n_event_special):
    n_ev = []
    accum_ev = np.zeros(n_classes)
    for i, selected in enumerate(solution):
        if selected:
            n_ev.append(n_event[i, :] + accum_ev)
            accum_ev = np.zeros(n_event.shape[1])
        else:
            accum_ev += n_event[i, :]

    if not len(solution):
        n_ev.append(n_event)

    if isinstance(n_event_special[0], list):
        n_ev.extend(n_event_special)
    else:
        n_ev.append(n_event_special)

    n_ev.append(n_event_missing)

    return np.array(n_ev).astype(np.int64)


def nstd(s, ss, records):
    return np.sqrt(ss / records - (s / records) ** 2)


def continuous_bin_info(solution, n_records, sums, ssums, stds, min_target,
                        max_target, n_zeros, n_records_missing, sum_missing,
                        std_missing,  min_target_missing, max_target_missing,
                        n_zeros_missing, n_records_special, sum_special,
                        std_special, min_target_special, max_target_special,
                        n_zeros_special, n_records_cat_others, sum_cat_others,
                        std_cat_others, min_target_others, max_target_others,
                        n_zeros_others, cat_others):
    r = []
    s = []
    st = []
    z = []
    min_t = []
    max_t = []
    min_t
    accum_r = 0
    accum_s = 0
    accum_ss = 0
    accum_z = 0
    accum_min_t = np.inf
    accum_max_t = -np.inf
    for i, selected in enumerate(solution):
        if selected:
            r.append(n_records[i] + accum_r)
            s.append(sums[i] + accum_s)
            st.append(nstd(sums[i] + accum_s, ssums[i] + accum_ss,
                           n_records[i] + accum_r))
            z.append(n_zeros[i] + accum_z)
            min_t.append(min(accum_min_t, min_target[i]))
            max_t.append(max(accum_max_t, max_target[i]))

            accum_r = 0
            accum_s = 0
            accum_ss = 0
            accum_z = 0
            accum_min_t = np.inf
            accum_max_t = -np.inf
        else:
            accum_r += n_records[i]
            accum_s += sums[i]
            accum_ss += ssums[i]
            accum_z += n_zeros[i]
            accum_min_t = min(accum_min_t, min_target[i])
            accum_max_t = max(accum_max_t, max_target[i])

    if not len(solution):
        r.append(n_records)
        s.append(sums)
        st.append(stds)
        z.append(n_zeros)
        min_t.append(min_target)
        max_t.append(max_target)

    if len(cat_others):
        r.append(n_records_cat_others)
        s.append(sum_cat_others)
        st.append(std_cat_others)
        z.append(n_zeros_others)
        min_t.append(min_target_others)
        max_t.append(max_target_others)

    if isinstance(n_records_special, list):
        r.extend(n_records_special)
        s.extend(sum_special)
        st.extend(std_special)
        z.extend(n_zeros_special)
        min_t.extend(min_target_special)
        max_t.extend(max_target_special)
    else:
        r.append(n_records_special)
        s.append(sum_special)
        st.append(std_special)
        z.append(n_zeros_special)
        min_t.append(min_target_special)
        max_t.append(max_target_special)

    r.append(n_records_missing)
    s.append(sum_missing)
    st.append(std_missing)
    z.append(n_zeros_missing)
    min_t.append(min_target_missing)
    max_t.append(max_target_missing)

    return (np.array(r).astype(np.int64), np.array(s).astype(np.float64),
            np.array(st).astype(np.float64),
            np.array(min_t).astype(np.float64),
            np.array(max_t).astype(np.float64), np.array(z).astype(np.int64))


def _check_build_parameters(show_digits, add_totals):
    if (not isinstance(show_digits, numbers.Integral) or
            not 0 <= show_digits <= 8):
        raise ValueError("show_digits must be an integer in [0, 8]; "
                         "got {}.".format(show_digits))

    if not isinstance(add_totals, bool):
        raise TypeError("add_totals must be a boolean; got {}."
                        .format(add_totals))


def _check_is_built(table):
    if not table._is_built:
        raise NotFittedError("This {} instance is not built yet. Call "
                             "'build' with appropriate arguments."
                             .format(table.__class__.__name__))


def _check_is_analyzed(table):
    if not table._is_analyzed:
        raise NotFittedError("This {} instance is not analyzed yet. Call "
                             "'analysis' with appropriate arguments."
                             .format(table.__class__.__name__))


def _bin_str_label_format(bin_str, max_length=27):
    _bin_str = []
    for bs in bin_str:
        label = str(bs)
        if len(label) > max_length:
            label = label[:max_length] + '...'
        _bin_str.append(label)

    return _bin_str


class BinningTable:
    """Binning table to summarize optimal binning of a numerical or categorical
    variable with respect to a binary target.

    Parameters
    ----------
    name : str, optional (default="")
        The variable name.

    dtype : str, optional (default="numerical")
        The variable data type. Supported data types are "numerical" for
        continuous and ordinal variables and "categorical" for categorical
        and nominal variables.

    special_codes : array-like, dict or None, optional (default=None)
        List of special codes. Use special codes to specify the data values
        that must be treated separately.

    splits : numpy.ndarray
        List of split points.

    n_nonevent : numpy.ndarray
        Number of non-events.

    n_event : numpy.ndarray
        Number of events.

    min_x : float or None (default=None)
        Mininum value of x.

    max_x : float or None (default=None)
        Maxinum value of x.

    categories : list, numpy.ndarray or None, optional (default=None)
        List of categories.

    cat_others : list, numpy.ndarray or None, optional (default=None)
        List of categories in others' bin.

    user_splits: numpy.ndarray
        List of split points pass if prebins were passed by the user.

    Warning
    -------
    This class is not intended to be instantiated by the user. It is
    preferable to use the class returned by the property ``binning_table``
    available in all optimal binning classes.
    """
    def __init__(self, name, dtype, special_codes, splits, n_nonevent, n_event,
                 min_x=None, max_x=None, categories=None, cat_others=None,
                 user_splits=None):

        self.name = name
        self.dtype = dtype
        self.special_codes = special_codes
        self.splits = splits
        self.n_nonevent = n_nonevent
        self.n_event = n_event
        self.min_x = min_x
        self.max_x = max_x
        self.categories = categories
        self.cat_others = cat_others if cat_others is not None else []
        self.user_splits = user_splits

        self._n_records = None
        self._event_rate = None
        self._woe = None
        self._hhi = None
        self._hhi_norm = None
        self._iv_values = None
        self._iv = None
        self._js = None
        self._gini = None
        self._n_specials = None
        self._quality_score = None
        self._type_mono = None
        self._ks = None

        self._bin_str = False
        self._is_built = False
        self._is_analyzed = False

    def build(self, show_digits=2, add_totals=True):
        """Build the binning table.

        Parameters
        ----------
        show_digits : int, optional (default=2)
            The number of significant digits of the bin column.

        add_totals : bool (default=True)
            Whether to add a last row with totals.

        Returns
        -------
        binning_table : pandas.DataFrame
        """
        _check_build_parameters(show_digits, add_totals)

        n_nonevent = self.n_nonevent
        n_event = self.n_event

        n_records = n_event + n_nonevent
        t_n_nonevent = n_nonevent.sum()
        t_n_event = n_event.sum()
        t_n_records = t_n_nonevent + t_n_event
        t_event_rate = t_n_event / t_n_records

        p_records = n_records / t_n_records
        p_event = n_event / t_n_event
        p_nonevent = n_nonevent / t_n_nonevent

        mask = (n_event > 0) & (n_nonevent > 0)
        event_rate = np.zeros(len(n_records))
        woe = np.zeros(len(n_records))
        iv = np.zeros(len(n_records))
        js = np.zeros(len(n_records))

        # Compute weight of evidence and event rate
        event_rate[mask] = n_event[mask] / n_records[mask]
        constant = np.log(t_n_event / t_n_nonevent)
        woe[mask] = np.log(1 / event_rate[mask] - 1) + constant

        # Compute Gini
        self._gini = gini(self.n_event, self.n_nonevent)

        # Compute divergence measures
        p_ev = p_event[mask]
        p_nev = p_nonevent[mask]

        iv[mask] = jeffrey(p_ev, p_nev, return_sum=False)
        js[mask] = jensen_shannon(p_ev, p_nev, return_sum=False)
        t_iv = iv.sum()
        t_js = js.sum()

        self._iv_values = iv
        self._iv = t_iv
        self._js = t_js
        self._hellinger = hellinger(p_ev, p_nev, return_sum=True)
        self._triangular = triangular(p_ev, p_nev, return_sum=True)

        # Compute KS
        self._ks = np.abs(p_event.cumsum() - p_nonevent.cumsum()).max()

        # Compute HHI
        self._hhi = hhi(p_records)
        self._hhi_norm = hhi(p_records, normalized=True)

        # Keep data for plotting
        self._n_records = n_records
        self._event_rate = event_rate
        self._woe = woe

        # special codes info
        if isinstance(self.special_codes, dict):
            self._n_specials = len(self.special_codes)
        else:
            self._n_specials = 1

        if self.dtype == "numerical":
            bins = np.concatenate([[-np.inf], self.splits, [np.inf]])
            bin_str = bin_str_format(bins, show_digits)
        else:
            bin_str = bin_categorical(self.splits, self.categories,
                                      self.cat_others, self.user_splits)

        if isinstance(self.special_codes, dict):
            bin_str.extend(list(self.special_codes) + ["Missing"])
        else:
            bin_str.extend(["Special", "Missing"])

        self._bin_str = bin_str

        df = pd.DataFrame({
            "Bin": bin_str,
            "Count": n_records,
            "Count (%)": p_records,
            "Non-event": n_nonevent,
            "Event": n_event,
            "Event rate": event_rate,
            "WoE": woe,
            "IV": iv,
            "JS": js
            })

        if add_totals:
            totals = ["", t_n_records, 1, t_n_nonevent, t_n_event,
                      t_event_rate, "", t_iv, t_js]
            df.loc["Totals"] = totals

        self._is_built = True

        return df

    def plot(self, metric="woe", add_special=True, add_missing=True,
             style="bin", show_bin_labels=False, savefig=None, figsize=None):
        """Plot the binning table.

        Visualize the non-event and event count, and the Weight of Evidence or
        the event rate for each bin.

        Parameters
        ----------
        metric : str, optional (default="woe")
            Supported metrics are "woe" to show the Weight of Evidence (WoE)
            measure and "event_rate" to show the event rate.

        add_special : bool (default=True)
            Whether to add the special codes bin.

        add_missing : bool (default=True)
            Whether to add the special values bin.

        style : str, optional (default="bin")
            Plot style. style="bin" shows the standard binning plot. If
            style="actual", show the plot with the actual scale, i.e, actual
            bin widths.

        show_bin_labels : bool (default=False)
            Whether to show the bin label instead of the bin id on the x-axis.
            For long labels (length > 27), labels are truncated.

            .. versionadded:: 0.15.1

        savefig : str or None (default=None)
            Path to save the plot figure.

        figsize : tuple or None (default=None)
            Size of the plot.
        """
        _check_is_built(self)

        if metric not in ("event_rate", "woe", "iv"):
            raise ValueError('Invalid value for metric. Allowed string '
                             'values are "event_rate", "woe" and "iv".')

        if not isinstance(add_special, bool):
            raise TypeError("add_special must be a boolean; got {}."
                            .format(add_special))

        if not isinstance(add_missing, bool):
            raise TypeError("add_missing must be a boolean; got {}."
                            .format(add_missing))

        if style not in ("bin", "actual"):
            raise ValueError('Invalid value for style. Allowed string '
                             'values are "bin" and "actual".')

        if not isinstance(show_bin_labels, bool):
            raise TypeError("show_bin_labels must be a boolean; got {}."
                            .format(show_bin_labels))

        if show_bin_labels and style == "actual":
            raise ValueError('show_bin_labels only supported when '
                             'style="actual".')

        if figsize is not None:
            if not isinstance(figsize, tuple):
                raise TypeError("figsize argument must be a tuple.")

        if style == "actual":
            # Hide special and missing bin
            add_special = False
            add_missing = False

            if self.dtype == "categorical":
                raise ValueError('If style="actual", dtype must be numerical.')

            elif self.min_x is None or self.max_x is None:
                raise ValueError('If style="actual", min_x and max_x must be '
                                 'provided.')

        if metric == "woe":
            metric_values = self._woe
            metric_label = "WoE"
        elif metric == "event_rate":
            metric_values = self._event_rate
            metric_label = "Event rate"
        elif metric == "iv":
            metric_values = self._iv_values
            metric_label = "IV"

        fig, ax1 = plt.subplots(figsize=figsize)

        if style == "bin":
            n_bins = len(self._n_records)
            n_metric = n_bins - 1 - self._n_specials

            if len(self.cat_others):
                n_metric -= 1

            _n_event = list(self.n_event)
            _n_nonevent = list(self.n_nonevent)

            if not add_special:
                n_bins -= self._n_specials
                for _ in range(self._n_specials):
                    _n_event.pop(-2)
                    _n_nonevent.pop(-2)

            if not add_missing:
                _n_event.pop(-1)
                _n_nonevent.pop(-1)
                n_bins -= 1

            p2 = ax1.bar(range(n_bins), _n_event, color="tab:red")
            p1 = ax1.bar(range(n_bins), _n_nonevent, color="tab:blue",
                         bottom=_n_event)

            handles = [p1[0], p2[0]]
            labels = ['Non-event', 'Event']

            ax1.set_xlabel("Bin ID", fontsize=12)
            ax1.set_ylabel("Bin count", fontsize=13)

            ax2 = ax1.twinx()

            ax2.plot(range(n_metric), metric_values[:n_metric],
                     linestyle="solid", marker="o", color="black")

            # Positions special and missing bars
            pos_special = 0
            pos_missing = 0

            if add_special:
                pos_special = n_metric
                if add_missing:
                    pos_missing = n_metric + self._n_specials
            elif add_missing:
                pos_missing = n_metric

            # Add points for others (optional), special and missing bin
            if len(self.cat_others):
                pos_others = n_metric
                pos_special += 1
                pos_missing += 1

                p1[pos_others].set_alpha(0.5)
                p2[pos_others].set_alpha(0.5)

                ax2.plot(pos_others, metric_values[pos_others], marker="o",
                         color="black")

            if add_special:
                for i in range(self._n_specials):
                    p1[pos_special + i].set_hatch("/")
                    p2[pos_special + i].set_hatch("/")

                handle_special = mpatches.Patch(hatch="/", alpha=0.1)
                label_special = "Bin special"

                for s in range(self._n_specials):
                    ax2.plot(pos_special+s, metric_values[pos_special+s],
                             marker="o", color="black")

            if add_missing:
                p1[pos_missing].set_hatch("\\")
                p2[pos_missing].set_hatch("\\")
                handle_missing = mpatches.Patch(hatch="\\", alpha=0.1)
                label_missing = "Bin missing"

                ax2.plot(pos_missing, metric_values[pos_missing], marker="o",
                         color="black")

            if add_special and add_missing:
                handles.extend([handle_special, handle_missing])
                labels.extend([label_special, label_missing])
            elif add_special:
                handles.extend([handle_special])
                labels.extend([label_special])
            elif add_missing:
                handles.extend([handle_missing])
                labels.extend([label_missing])

            ax2.set_ylabel(metric_label, fontsize=13)
            ax2.xaxis.set_major_locator(mtick.MultipleLocator(1))

            if show_bin_labels:
                if self.dtype == "categorical":
                    bin_str = _bin_str_label_format(self._bin_str)
                else:
                    bin_str = self._bin_str

                if not add_special:
                    bin_str = bin_str[:-2] + [bin_str[-1]]

                if not add_missing:
                    bin_str = bin_str[:-1]

                ax1.set_xlabel("Bin", fontsize=12)
                ax1.set_xticks(np.arange(len(bin_str)))
                ax1.set_xticklabels(bin_str, rotation=45, ha="right")

        elif style == "actual":
            _n_nonevent = self.n_nonevent[:-(self._n_specials + 1)]
            _n_event = self.n_event[:-(self._n_specials + 1)]

            n_splits = len(self.splits)

            y_pos = np.empty(n_splits + 2)
            y_pos[0] = self.min_x
            y_pos[1:-1] = self.splits
            y_pos[-1] = self.max_x

            width = y_pos[1:] - y_pos[:-1]
            y_pos2 = y_pos[:-1]

            p2 = ax1.bar(y_pos2, _n_event, width, color="tab:red",
                         align="edge")
            p1 = ax1.bar(y_pos2, _n_nonevent, width, color="tab:blue",
                         bottom=_n_event, align="edge")

            handles = [p1[0], p2[0]]
            labels = ['Non-event', 'Event']

            ax1.set_xlabel("x", fontsize=12)
            ax1.set_ylabel("Bin count", fontsize=13)

            ax2 = ax1.twinx()

            for i in range(n_splits + 1):
                ax2.plot([y_pos[i], y_pos[i+1]], [metric_values[i]] * 2,
                         linestyle="solid", color="black")

            ax2.plot(width / 2 + y_pos2,
                     metric_values[:-(self._n_specials + 1)],
                     linewidth=0.75, marker="o", color="black")

            for split in self.splits:
                ax2.axvline(x=split, color="black", linestyle="--",
                            linewidth=0.9)

            ax2.set_ylabel(metric_label, fontsize=13)

        plt.title(self.name, fontsize=14)

        if show_bin_labels:
            legend_high = max(map(len, bin_str)) / 70 + 0.2
            plt.legend(handles, labels, loc="upper center",
                       bbox_to_anchor=(0.5, -legend_high), ncol=2, fontsize=12)
        else:
            plt.legend(handles, labels, loc="upper center",
                       bbox_to_anchor=(0.5, -0.2), ncol=2, fontsize=12)

        if savefig is None:
            plt.show()
        else:
            if not isinstance(savefig, str):
                raise TypeError("savefig must be a string path; got {}."
                                .format(savefig))
            plt.savefig(savefig)
            plt.close()

    def analysis(self, pvalue_test="chi2", n_samples=100, print_output=True):
        """Binning table analysis.

        Statistical analysis of the binning table, computing the statistics
        Gini index, Information Value (IV), Jensen-Shannon divergence, and
        the quality score. Additionally, several statistical significance tests
        between consecutive bins of the contingency table are performed: a
        frequentist test using the Chi-square test or the Fisher's exact test,
        and a Bayesian A/B test using the beta distribution as a conjugate
        prior of the Bernoulli distribution.

        Parameters
        ----------
        pvalue_test : str, optional (default="chi2")
            The statistical test. Supported test are "chi2" to choose the
            Chi-square test and "fisher" to choose the Fisher exact test.

        n_samples : int, optional (default=100)
            The number of samples to run the Bayesian A/B testing between
            consecutive bins to compute the probability of the event rate of
            bin A being greater than the event rate of bin B.

        print_output : bool (default=True)
            Whether to print analysis information.

        Notes
        -----
        The Chi-square test uses `scipy.stats.chi2_contingency
        <https://docs.scipy.org/doc/scipy/reference/generated/scipy.stats.
        chi2_contingency.html>`_, and the Fisher exact test uses
        `scipy.stats.fisher_exact <https://docs.scipy.org/doc/scipy/reference/
        generated/scipy.stats.fisher_exact.html>`_.
        """
        _check_is_built(self)

        if pvalue_test not in ("chi2", "fisher"):
            raise ValueError('Invalid value for pvalue_test. Allowed string '
                             'values are "chi2" and "fisher".')

        if not isinstance(n_samples, numbers.Integral) or n_samples <= 0:
            raise ValueError("n_samples must be a positive integer; got {}."
                             .format(n_samples))

        # Significance tests
        n_bins = len(self._n_records)
        n_metric = n_bins - 1 - self._n_specials

        if len(self.cat_others):
            n_metric -= 1

        n_nev = self.n_nonevent[:n_metric]
        n_ev = self.n_event[:n_metric]

        if len(n_nev) >= 2:
            chi2, cramer_v = chi2_cramer_v(n_nev, n_ev)
        else:
            cramer_v = 0

        t_statistics = []
        p_values = []
        p_a_b = []
        p_b_a = []
        for i in range(n_metric-1):
            obs = np.array([n_nev[i:i+2], n_ev[i:i+2]])
            t_statistic, p_value = frequentist_pvalue(obs, pvalue_test)
            pab, pba = bayesian_probability(obs, n_samples)

            p_a_b.append(pab)
            p_b_a.append(pba)

            t_statistics.append(t_statistic)
            p_values.append(p_value)

        df_tests = pd.DataFrame({
                "Bin A": np.arange(n_metric-1),
                "Bin B": np.arange(n_metric-1) + 1,
                "t-statistic": t_statistics,
                "p-value": p_values,
                "P[A > B]": p_a_b,
                "P[B > A]": p_b_a
            })

        if pvalue_test == "fisher":
            df_tests.rename(columns={"t-statistic": "odd ratio"}, inplace=True)

        tab = 4
        if len(df_tests):
            df_tests_string = dataframe_to_string(df_tests, tab)
        else:
            df_tests_string = " " * tab + "None"

        # Quality score
        self._quality_score = binning_quality_score(self._iv, p_values,
                                                    self._hhi_norm)

        # Monotonic trend
        self._type_mono = type_of_monotonic_trend(self._event_rate[:-2])

        report = (
            "---------------------------------------------\n"
            "OptimalBinning: Binary Binning Table Analysis\n"
            "---------------------------------------------\n"
            "\n"
            "  General metrics"
            "\n\n"
            "    Gini index          {:>15.8f}\n"
            "    IV (Jeffrey)        {:>15.8f}\n"
            "    JS (Jensen-Shannon) {:>15.8f}\n"
            "    Hellinger           {:>15.8f}\n"
            "    Triangular          {:>15.8f}\n"
            "    KS                  {:>15.8f}\n"
            "    HHI                 {:>15.8f}\n"
            "    HHI (normalized)    {:>15.8f}\n"
            "    Cramer's V          {:>15.8f}\n"
            "    Quality score       {:>15.8f}\n"
            "\n"
            "  Monotonic trend       {:>15}\n"
            "\n"
            "  Significance tests\n\n{}\n"
            ).format(self._gini, self._iv, self._js, self._hellinger,
                     self._triangular, self._ks, self._hhi, self._hhi_norm,
                     cramer_v, self._quality_score, self._type_mono, df_tests_string)

        if print_output:
            print(report)

        self._is_analyzed = True

    @property
    def gini(self):
        """The Gini coefficient or Accuracy Ratio.

        The Gini coefficient is a quantitative measure of the discriminatory
        and predictive power of a variable. The Gini coefficient ranges from 0
        to 1.

        Returns
        -------
        gini : float
        """
        _check_is_built(self)

        return self._gini

    @property
    def iv(self):
        """The Information Value (IV) or Jeffrey's divergence measure.

        The IV ranges from 0 to Infinity.

        Returns
        -------
        iv : float
        """
        _check_is_built(self)

        return self._iv

    @property
    def js(self):
        r"""The Jensen-Shannon divergence measure (JS).

        The JS ranges from 0 to :math:`\log(2)`.

        Returns
        -------
        js : float
        """
        _check_is_built(self)

        return self._js

    @property
    def hellinger(self):
        """The Hellinger divergence.

        Returns
        -------
        hellinger : float
        """
        _check_is_built(self)

        return self._hellinger

    @property
    def triangular(self):
        """The triangular divergence.

        Returns
        -------
        triangular : float
        """
        _check_is_built(self)

        return self._triangular

    @property
    def ks(self):
        """The Kolmogorov-Smirnov statistic.

        Returns
        -------
        ks : float
        """
        _check_is_built(self)

        return self._ks

    @property
    def quality_score(self):
        """The quality score (QS).

        The QS is a rating of the quality and discriminatory power of a
        variable. The QS ranges from 0 to 1.

        Returns
        -------
        quality_score : float
        """
        _check_is_analyzed(self)

        return self._quality_score

    @property
    def monotonic_trend(self):
        """The monotonic trend.

        Returns
        -------
        monotonic_trend : str
        """
        _check_is_analyzed(self)

        return self._type_mono

class MulticlassBinningTable:
    """Binning table to summarize optimal binning of a numerical variable with
    respect to a multiclass or multilabel target.

    Parameters
    ----------
    name : str, optional (default="")
        The variable name.

    splits : numpy.ndarray
        List of split points.

    n_event : numpy.ndarray
        Number of events.

    classes : array-like
        List of classes.

    Warning
    -------
    This class is not intended to be instantiated by the user. It is
    preferable to use the class returned by the property ``binning_table``
    available in all optimal binning classes.
    """
    def __init__(self, name, special_codes, splits, n_event, classes):
        self.name = name
        self.special_codes = special_codes
        self.splits = splits
        self.n_event = n_event
        self.classes = classes

        self._n_records = None
        self._event_rate = None
        self._js = None
        self._hhi = None
        self._hhi_norm = None
        self._n_specials = None
        self._quality_score = None
        self._type_mono = None

        self._bin_str = False
        self._is_built = False
        self._is_analyzed = False

    def build(self, show_digits=2, add_totals=True):
        """Build the binning table.

        Parameters
        ----------
        show_digits : int, optional (default=2)
            The number of significant digits of the bin column.

        add_totals : bool (default=True)
            Whether to add a last row with totals.

        Returns
        -------
        binning_table : pandas.DataFrame
        """
        _check_build_parameters(show_digits, add_totals)

        n_event = self.n_event

        n_records = n_event.sum(axis=1)
        t_n_records = n_records.sum()
        p_records = n_records / t_n_records

        mask = (n_event > 0)
        event_rate = np.zeros((len(n_records), len(self.classes)))

        for i in range(len(self.classes)):
            event_rate[mask[:, i], i] = n_event[
                mask[:, i], i] / n_records[mask[:, i]]

        # Compute Jensen-Shannon multivariate divergence
        p_event = self.n_event / self.n_event.sum(axis=0)
        self._js = jensen_shannon_multivariate(p_event)

        # Compute HHI
        self._hhi = hhi(p_records)
        self._hhi_norm = hhi(p_records, normalized=True)

        # Keep data for plotting
        self._n_records = n_records
        self._event_rate = event_rate

        # special codes info
        if isinstance(self.special_codes, dict):
            self._n_specials = len(self.special_codes)
        else:
            self._n_specials = 1

        bins = np.concatenate([[-np.inf], self.splits, [np.inf]])
        bin_str = bin_str_format(bins, show_digits)

        if isinstance(self.special_codes, dict):
            bin_str.extend(list(self.special_codes) + ["Missing"])
        else:
            bin_str.extend(["Special", "Missing"])

        self._bin_str = bin_str

        dict_event = {"Event_{0}".format(cl): n_event[:, i]
                      for i, cl in enumerate(self.classes)}

        dict_p_event = {"Event_rate_{0}".format(cl): event_rate[:, i]
                        for i, cl in enumerate(self.classes)}

        dict_data = {**{"Bin": bin_str,
                        "Count": n_records,
                        "Count (%)": p_records},
                     **{**dict_event, **dict_p_event}}

        df = pd.DataFrame(dict_data)

        if add_totals:
            t_n_events = self.n_event.sum(axis=0)
            t_n_event_rate_class = t_n_events / t_n_records
            totals = ["", t_n_records, 1] + list(t_n_events)
            totals += list(t_n_event_rate_class)
            df.loc["Totals"] = totals

        self._is_built = True

        return df

    def plot(self, add_special=True, add_missing=True, show_bin_labels=False,
             savefig=None, figsize=None):
        """Plot the binning table.

        Visualize event count and event rate values for each class.

        Parameters
        ----------
        add_special : bool (default=True)
            Whether to add the special codes bin.

        add_missing : bool (default=True)
            Whether to add the special values bin.

        show_bin_labels : bool (default=False)
            Whether to show the bin label instead of the bin id on the x-axis.
            For long labels (length > 27), labels are truncated.

            .. versionadded:: 0.15.1

        savefig : str or None (default=None)
            Path to save the plot figure.

        figsize : tuple or None (default=None)
            Size of the plot.
        """
        _check_is_built(self)

        if not isinstance(add_special, bool):
            raise TypeError("add_special must be a boolean; got {}."
                            .format(add_special))

        if not isinstance(add_missing, bool):
            raise TypeError("add_missing must be a boolean; got {}."
                            .format(add_missing))

        if not isinstance(show_bin_labels, bool):
            raise TypeError("show_bin_labels must be a boolean; got {}."
                            .format(show_bin_labels))

        if figsize is not None:
            if not isinstance(figsize, tuple):
                raise TypeError('figsize argument must be a tuple.')

        n_bins = len(self._n_records)
        n_metric = n_bins - 1 - self._n_specials
        n_classes = len(self.classes)

        fig, ax1 = plt.subplots(figsize=figsize)

        colors = COLORS_RGB[:n_classes]
        colors = [tuple(c / 255. for c in color) for color in colors]

        if not add_special:
            n_bins -= self._n_specials

        if not add_missing:
            n_bins -= 1

        _n_event = []
        for i in range(n_classes):
            _n_event_c = list(self.n_event[:, i])
            if not add_special:
                for _ in range(self._n_specials):
                    _n_event_c.pop(-2)
            if not add_missing:
                _n_event_c.pop(-1)
            _n_event.append(np.array(_n_event_c))

        _n_event = np.array(_n_event)

        p = []
        cum_size = np.zeros(n_bins)
        for i, cl in enumerate(self.classes):
            p.append(ax1.bar(range(n_bins), _n_event[i],
                             color=colors[i], bottom=cum_size))
            cum_size += _n_event[i]

        handles = [_p[0] for _p in p]
        labels = list(self.classes)

        ax1.set_xlabel("Bin ID", fontsize=12)
        ax1.set_ylabel("Bin count", fontsize=13)

        ax2 = ax1.twinx()

        metric_values = self._event_rate
        metric_label = "Event rate"

        for i, cl in enumerate(self.classes):
            ax2.plot(range(n_metric), metric_values[:n_metric, i],
                     linestyle="solid", marker="o", color="black",
                     markerfacecolor=colors[i], markeredgewidth=0.5)

        # Add points for special and missing bin
        if add_special:
            pos_special = n_metric
            if add_missing:
                pos_missing = n_metric + self._n_specials
        elif add_missing:
            pos_missing = n_metric

        if add_special:
            for _p in p:
                for i in range(self._n_specials):
                    _p[pos_special + i].set_hatch("/")

            handle_special = mpatches.Patch(hatch="/", alpha=0.1)
            label_special = "Bin special"

            for i, cl in enumerate(self.classes):
                for s in range(self._n_specials):
                    ax2.plot(pos_special+s, metric_values[pos_special+s, i],
                             marker="o", color=colors[i])

        if add_missing:
            for _p in p:
                _p[pos_missing].set_hatch("\\")

            handle_missing = mpatches.Patch(hatch="\\", alpha=0.1)
            label_missing = "Bin missing"

            for i, cl in enumerate(self.classes):
                ax2.plot(pos_missing, metric_values[pos_missing, i],
                         marker="o", color=colors[i])

        if add_special and add_missing:
            handles.extend([handle_special, handle_missing])
            labels.extend([label_special, label_missing])
        elif add_special:
            handles.extend([handle_special])
            labels.extend([label_special])
        elif add_missing:
            handles.extend([handle_missing])
            labels.extend([label_missing])

        ax2.set_ylabel(metric_label, fontsize=13)
        ax2.xaxis.set_major_locator(mtick.MultipleLocator(1))

        if show_bin_labels:
            bin_str = self._bin_str
            if not add_special:
                bin_str = bin_str[:-2] + [bin_str[-1]]

            if not add_missing:
                bin_str = bin_str[:-1]

            ax1.set_xlabel("Bin", fontsize=12)
            ax1.set_xticks(np.arange(len(bin_str)))
            ax1.set_xticklabels(bin_str, rotation=45, ha="right")

        plt.title(self.name, fontsize=14)

        if show_bin_labels:
            legend_high = max(map(len, self._bin_str)) / 70 + 0.2
            plt.legend(handles, labels, loc="upper center",
                       bbox_to_anchor=(0.5, -legend_high), ncol=2, fontsize=12)
        else:
            plt.legend(handles, labels, loc="upper center",
                       bbox_to_anchor=(0.5, -0.2), ncol=2, fontsize=12)

        if savefig is None:
            plt.show()
        else:
            if not isinstance(savefig, str):
                raise TypeError("savefig must be a string path; got {}."
                                .format(savefig))
            plt.savefig(savefig)
            plt.close()

    def analysis(self, print_output=True):
        """Binning table analysis.

        Statistical analysis of the binning table, computing the Jensen-shannon
        divergence and the quality score. Additionally, a statistical
        significance test between consecutive bins of the contingency table is
        performed using the Chi-square test.

        Parameters
        ----------
        print_output : bool (default=True)
            Whether to print analysis information.

        Notes
        -----
        The Chi-square test uses `scipy.stats.chi2_contingency
        <https://docs.scipy.org/doc/scipy/reference/generated/scipy.stats.
        chi2_contingency.html>`_.
        """
        _check_is_built(self)

        # Significance tests
        n_bins = len(self._n_records)
        n_metric = n_bins - 1 - self._n_specials

        n_ev = self.n_event[:n_metric, :]
        if len(n_ev) >= 2:
            chi2, cramer_v = chi2_cramer_v_multi(n_ev)
        else:
            cramer_v = 0

        t_statistics = []
        p_values = []
        for i in range(n_metric-1):
            obs = n_ev[i:i+2, :]
            t_statistic, p_value = frequentist_pvalue(obs, "chi2")

            t_statistics.append(t_statistic)
            p_values.append(p_value)

        df_tests = pd.DataFrame({
                "Bin A": np.arange(n_metric-1),
                "Bin B": np.arange(n_metric-1) + 1,
                "t-statistic": t_statistics,
                "p-value": p_values
            })

        tab = 4
        if len(df_tests):
            df_tests_string = dataframe_to_string(df_tests, tab)
        else:
            df_tests_string = " " * tab + "None"

        # Quality score
        self._quality_score = multiclass_binning_quality_score(
            self._js, len(self.classes), p_values, self._hhi_norm)

        # Monotonic trend
        mono_string = "    Class {:>2}            {:>15}\n"
        monotonic_string = ""

        for i in range(len(self.classes)):
            self._type_mono = type_of_monotonic_trend(self._event_rate[:-2, i])
            monotonic_string += mono_string.format(i, self._type_mono)

        report = (
            "-------------------------------------------------\n"
            "OptimalBinning: Multiclass Binning Table Analysis\n"
            "-------------------------------------------------\n"
            "\n"
            "  General metrics"
            "\n\n"
            "    JS (Jensen-Shannon) {:>15.8f}\n"
            "    HHI                 {:>15.8f}\n"
            "    HHI (normalized)    {:>15.8f}\n"
            "    Cramer's V          {:>15.8f}\n"
            "    Quality score       {:>15.8f}\n"
            "\n"
            "  Monotonic trend\n\n{}"
            "\n"
            "  Significance tests\n\n{}\n"
            ).format(self._js, self._hhi, self._hhi_norm, cramer_v,
                     self._quality_score, monotonic_string, df_tests_string)

        if print_output:
            print(report)

        self._is_analyzed = True

    @property
    def js(self):
        r"""The Jensen-Shannon divergence measure (JS).

        The JS ranges from 0 to :math:`\log(n_{classes})`.

        Returns
        -------
        js : float
        """
        _check_is_built(self)

        return self._js

    @property
    def quality_score(self):
        """The quality score (QS).

        The QS is a rating of the quality and discriminatory power of a
        variable. The QS ranges from 0 to 1.

        Returns
        -------
        quality_score : float
        """
        _check_is_analyzed(self)

        return self._quality_score

    @property
    def monotonic_trend(self):
        """The monotonic trend.

        Returns
        -------
        monotonic_trend : str
        """
        _check_is_analyzed(self)

        return self._type_mono

class ContinuousBinningTable:
    """Binning table to summarize optimal binning of a numerical or categorical
    variable with respect to a continuous target.

    Parameters
    ----------
    name : str, optional (default="")
        The variable name.

    dtype : str, optional (default="numerical")
        The variable data type. Supported data types are "numerical" for
        continuous and ordinal variables and "categorical" for categorical
        and nominal variables.

    special_codes : array-like, dict or None, optional (default=None)
        List of special codes. Use special codes to specify the data values
        that must be treated separately.

    splits : numpy.ndarray
        List of split points.

    n_records : numpy.ndarray
        Number of records.

    sums : numpy.ndarray
        Target sums.

    stds : numpy.ndarray
        Target stds.

    min_target : numpy.ndarray
        Target mininum values.

    max_target : numpy.ndarray
        Target maxinum values.

    n_zeros : numpy.ndarray
        Number of zeros.

    min_x : float or None (default=None)
        Mininum value of x.

    max_x : float or None (default=None)
        Maxinum value of x.

    categories : list, numpy.ndarray or None, optional (default=None)
        List of categories.

    cat_others : list, numpy.ndarray or None, optional (default=None)
        List of categories in others' bin.

    user_splits: numpy.ndarray
        List of split points pass if prebins were passed by the user.

    Warning
    -------
    This class is not intended to be instantiated by the user. It is
    preferable to use the class returned by the property ``binning_table``
    available in all optimal binning classes.
    """
    def __init__(self, name, dtype, special_codes, splits, n_records, sums,
                 stds, min_target, max_target, n_zeros, min_x=None, max_x=None,
<<<<<<< HEAD
                 correlation=None, categories=None, cat_others=None, user_splits=None):
        
=======
                 monotonic_score_kendalltau=None, monotonic_score_spearmanr=None,
                 categories=None, cat_others=None, user_splits=None):

>>>>>>> c4bd1aa5
        self.name = name
        self.dtype = dtype
        self.special_codes = special_codes
        self.splits = splits
        self.n_records = n_records
        self.sums = sums
        self.stds = stds
        self.min_target = min_target
        self.max_target = max_target
        self.n_zeros = n_zeros
        self.min_x = min_x
        self.max_x = max_x
        self.correlation = correlation
        self.categories = categories
        self.cat_others = cat_others if cat_others is not None else []
        self.user_splits = user_splits

        self._mean = None
        self._iv_values = None
        self._iv = None
        self._woe_values = None
        self._woe = None
        self._t_mean = None
        self._hhi = None
        self._hhi_norm = None
        self._n_specials = None

        self._bin_str = None
        self._is_built = False
        self._is_analyzed = False

    def build(self, show_digits=2, add_totals=True):
        """
        Build the binning table.

        Parameters
        ----------
        show_digits : int, optional (default=2)
            The number of significant digits of the bin column.

        add_totals : bool (default=True)
            Whether to add a last row with totals.

        Returns
        -------
        binning_table : pandas.DataFrame
        """
        _check_build_parameters(show_digits, add_totals)

        t_n_records = np.nansum(self.n_records)
        t_sum = np.nansum(self.sums)
        t_mean = t_sum / t_n_records
        p_records = self.n_records / t_n_records

        mask = (self.n_records > 0)
        self._mean = np.zeros(len(self.n_records))
        self._mean[mask] = self.sums[mask] / self.n_records[mask]

        # Compute divergence measure (continuous adaptation)
        woe = self._mean - t_mean
        iv = np.absolute(woe) * p_records
        t_iv = iv.sum()
        t_woe = np.absolute(woe).sum()

        self._iv_values = iv
        self._iv = t_iv
        self._woe_values = woe
        self._woe = t_woe
        self._t_mean = t_mean

        # Compute HHI
        self._hhi = hhi(p_records)
        self._hhi_norm = hhi(p_records, normalized=True)

        # special codes info
        if isinstance(self.special_codes, dict):
            self._n_specials = len(self.special_codes)
        else:
            self._n_specials = 1

        if self.dtype == "numerical":
            bins = np.concatenate([[-np.inf], self.splits, [np.inf]])
            bin_str = bin_str_format(bins, show_digits)
        else:
            bin_str = bin_categorical(self.splits, self.categories,
                                      self.cat_others, self.user_splits)

        if isinstance(self.special_codes, dict):
            bin_str.extend(list(self.special_codes) + ["Missing"])
        else:
            bin_str.extend(["Special", "Missing"])

        self._bin_str = bin_str

        df = pd.DataFrame({
            "Bin": bin_str,
            "Count": self.n_records,
            "Count (%)": p_records,
            "Sum": self.sums,
            "Std": self.stds,
            "Mean": self._mean,
            "Min": self.min_target,
            "Max": self.max_target,
            "Zeros count": self.n_zeros,
            "WoE": woe,
            "IV": iv,
            })

        if add_totals:
            t_min = np.nanmin(self.min_target)
            t_max = np.nanmax(self.max_target)
            t_n_zeros = self.n_zeros.sum()
            totals = ["", t_n_records, 1, t_sum, "", t_mean, t_min, t_max,
                      t_n_zeros, t_woe, t_iv]
            df.loc["Totals"] = totals

        self._is_built = True

        return df

    def plot(self, add_special=True, add_missing=True, style="bin",
             show_bin_labels=False, savefig=None, figsize=None, metric='mean'):
        """Plot the binning table.

        Visualize records count and mean values.

        Parameters
        ----------
        metric : str, optional (default="mean")
            Supported metrics are "mean" to show the Mean value of the target
            variable in each bin, "iv" to show the IV of each bin and "woe" to
            show the Weight of Evidence (WoE) of each bin.

            .. versionadded:: 0.19.0

        add_special : bool (default=True)
            Whether to add the special codes bin.

        add_missing : bool (default=True)
            Whether to add the special values bin.

        style: str, optional (default="bin")
            Plot style. style="bin" shows the standard binning plot. If
            style="actual", show the plot with the actual scale, i.e, actual
            bin widths.

        show_bin_labels : bool (default=False)
            Whether to show the bin label instead of the bin id on the x-axis.
            For long labels (length > 27), labels are truncated.

            .. versionadded:: 0.15.1

        savefig : str or None (default=None)
            Path to save the plot figure.

        figsize : tuple or None (default=None)
            Size of the plot.
        """
        _check_is_built(self)

        if not isinstance(add_special, bool):
            raise TypeError("add_special must be a boolean; got {}."
                            .format(add_special))

        if not isinstance(add_missing, bool):
            raise TypeError("add_missing must be a boolean; got {}."
                            .format(add_missing))

        if style not in ("bin", "actual"):
            raise ValueError('Invalid value for style. Allowed string '
                             'values are "bin" and "actual".')

        if not isinstance(show_bin_labels, bool):
            raise TypeError("show_bin_labels must be a boolean; got {}."
                            .format(show_bin_labels))

        if show_bin_labels and style == "actual":
            raise ValueError('show_bin_labels only supported when '
                             'style="actual".')

        if figsize is not None:
            if not isinstance(figsize, tuple):
                raise TypeError('figsize argument must be a tuple.')

        if metric not in ("mean", "iv", "woe"):
            raise ValueError('Invalid value for metric. Allowed string '
                             'values are "mean", "iv" and "woe".')

        if style == "actual":
            # Hide special and missing bin
            add_special = False
            add_missing = False

            if self.dtype == "categorical":
                raise ValueError('If style="actual", dtype must be numerical.')

            elif self.min_x is None or self.max_x is None:
                raise ValueError('If style="actual", min_x and max_x must be '
                                 'provided.')

        if metric == "mean":
            metric_values = self._mean
            metric_label = "Mean"
        elif metric == "woe":
            metric_values = self._woe_values
            metric_label = "WoE"
        elif metric == "iv":
            metric_values = self._iv_values
            metric_label = "IV"

        fig, ax1 = plt.subplots(figsize=figsize)

        if style == "bin":
            n_bins = len(self.n_records)
            n_metric = n_bins - 1 - self._n_specials

            if len(self.cat_others):
                n_metric -= 1

            _n_records = list(self.n_records)

            if not add_special:
                n_bins -= self._n_specials
                for _ in range(self._n_specials):
                    _n_records.pop(-2)

            if not add_missing:
                _n_records.pop(-1)
                n_bins -= 1

            p1 = ax1.bar(range(n_bins), _n_records, color="tab:blue")

            handles = [p1[0]]
            labels = ['Count']

            ax1.set_xlabel("Bin ID", fontsize=12)
            ax1.set_ylabel("Bin count", fontsize=13)

            ax2 = ax1.twinx()

            ax2.plot(range(n_metric), metric_values[:n_metric],
                     linestyle="solid", marker="o", color="black")

            # Positions special and missing bars
            pos_special = 0
            pos_missing = 0

            if add_special:
                pos_special = n_metric
                if add_missing:
                    pos_missing = n_metric + self._n_specials
            elif add_missing:
                pos_missing = n_metric

            # Add points for others (optional), special and missing bin
            if len(self.cat_others):
                pos_others = n_metric
                pos_special += 1
                pos_missing += 1

                p1[pos_others].set_alpha(0.5)

                ax2.plot(pos_others, metric_values[pos_others], marker="o",
                         color="black")

            if add_special:
                for i in range(self._n_specials):
                    p1[pos_special + i].set_hatch("/")

                handle_special = mpatches.Patch(hatch="/", alpha=0.1)
                label_special = "Bin special"

                for s in range(self._n_specials):
                    ax2.plot(pos_special+s, metric_values[pos_special+s],
                             marker="o", color="black")

            if add_missing:
                p1[pos_missing].set_hatch("\\")
                handle_missing = mpatches.Patch(hatch="\\", alpha=0.1)
                label_missing = "Bin missing"

                ax2.plot(pos_missing, metric_values[pos_missing], marker="o",
                         color="black")

            if add_special and add_missing:
                handles.extend([handle_special, handle_missing])
                labels.extend([label_special, label_missing])
            elif add_special:
                handles.extend([handle_special])
                labels.extend([label_special])
            elif add_missing:
                handles.extend([handle_missing])
                labels.extend([label_missing])

            ax2.set_ylabel(metric_label, fontsize=13)
            ax2.xaxis.set_major_locator(mtick.MultipleLocator(1))

            if show_bin_labels:
                if self.dtype == "categorical":
                    bin_str = _bin_str_label_format(self._bin_str)
                else:
                    bin_str = self._bin_str

                if not add_special:
                    bin_str = bin_str[:-2] + [bin_str[-1]]

                if not add_missing:
                    bin_str = bin_str[:-1]

                ax1.set_xlabel("Bin", fontsize=12)
                ax1.set_xticks(np.arange(len(bin_str)))
                ax1.set_xticklabels(bin_str, rotation=45, ha="right")

        elif style == "actual":
            _n_records = self.n_records[:-(self._n_specials + 1)]

            n_splits = len(self.splits)

            y_pos = np.empty(n_splits + 2)
            y_pos[0] = self.min_x
            y_pos[1:-1] = self.splits
            y_pos[-1] = self.max_x

            width = y_pos[1:] - y_pos[:-1]
            y_pos2 = y_pos[:-1]

            p1 = ax1.bar(y_pos2, _n_records, width, color="tab:blue",
                         align="edge")

            handles = [p1[0]]
            labels = ['Count']

            ax1.set_xlabel("x", fontsize=12)
            ax1.set_ylabel("Bin count", fontsize=13)
            ax1.tick_params(axis='x', labelrotation=45)

            ax2 = ax1.twinx()

            for i in range(n_splits + 1):
                ax2.plot([y_pos[i], y_pos[i+1]], [metric_values[i]] * 2,
                         linestyle="solid", color="black")

            ax2.plot(width / 2 + y_pos2,
                     metric_values[:-(self._n_specials + 1)],
                     linewidth=0.75, marker="o", color="black")

            for split in self.splits:
                ax2.axvline(x=split, color="black", linestyle="--",
                            linewidth=0.9)

            ax2.set_ylabel(metric_label, fontsize=13)

        plt.title(self.name, fontsize=14)

        if show_bin_labels:
            legend_high = max(map(len, bin_str)) / 70 + 0.2
            plt.legend(handles, labels, loc="upper center",
                       bbox_to_anchor=(0.5, -legend_high), ncol=2, fontsize=12)
        else:
            plt.legend(handles, labels, loc="upper center",
                       bbox_to_anchor=(0.5, -0.2), ncol=2, fontsize=12)

        if savefig is None:
            plt.show()
        else:
            if not isinstance(savefig, str):
                raise TypeError("savefig must be a string path; got {}."
                                .format(savefig))
            plt.savefig(savefig)
            plt.close()

    def analysis(self, print_output=True):
        r"""Binning table analysis.

        Statistical analysis of the binning table, computing the Information
        Value (IV) and Herfindahl-Hirschman Index (HHI).

        Parameters
        ----------
        print_output : bool (default=True)
            Whether to print analysis information.

        Notes
        -----
        The IV for a continuous target is computed as follows:

        .. math::

            IV = \sum_{i=1}^n |U_i - \mu| \frac{r_i}{r_T},

        where :math:`U_i` is the target mean value for each bin, :math:`\mu` is
        the total target mean, :math:`r_i` is the number of records for each
        bin, and :math:`r_T` is the total number of records.
        """
        _check_is_built(self)

        # Significance tests
        n_bins = len(self.n_records)
        n_metric = n_bins - 1 - self._n_specials

        if len(self.cat_others):
            n_metric -= 1

        n_records = self.n_records[:n_metric]
        mean = self._mean[:n_metric]
        std = self.stds[:n_metric]

        t_statistics = []
        p_values = []

        for i in range(n_metric-1):
            u, u2 = mean[i], mean[i+1]
            s, s2 = std[i], std[i+1]
            r, r2 = n_records[i], n_records[i+1]

            t_statistic, p_value = stats.ttest_ind_from_stats(
                u, s, r, u2, s2, r2, False)

            t_statistics.append(t_statistic)
            p_values.append(p_value)

        df_tests = pd.DataFrame({
                "Bin A": np.arange(n_metric-1),
                "Bin B": np.arange(n_metric-1) + 1,
                "t-statistic": t_statistics,
                "p-value": p_values
            })

        tab = 4
        if len(df_tests):
            df_tests_string = dataframe_to_string(df_tests, tab)
        else:
            df_tests_string = " " * tab + "None"

        # Quality score
        if self._t_mean == 0:
            rwoe = self._woe
        else:
            rwoe = self._woe / abs(self._t_mean)

        self._quality_score = continuous_binning_quality_score(
            rwoe, p_values, self._hhi_norm)

        # Monotonic trend
        self._type_mono = type_of_monotonic_trend(self._mean[:-2])

        report = (
            "-------------------------------------------------\n"
            "OptimalBinning: Continuous Binning Table Analysis\n"
            "-------------------------------------------------\n"
            "\n"
            "  General metrics"
            "\n\n"
            "    IV                  {:>15.8f}\n"
            "    WoE                 {:>15.8f}\n"
            "    WoE (normalized)    {:>15.8f}\n"
            "    HHI                 {:>15.8f}\n"
            "    HHI (normalized)    {:>15.8f}\n"
            "    Quality score       {:>15.8f}\n"
            "\n"
            "  Monotonic trend       {:>15}\n"
            "  Correlation           {:>15f}\n"
            "\n"
            "  Significance tests\n\n{}\n"
            ).format(self._iv, self._woe, rwoe, self._hhi, self._hhi_norm,
                     self._quality_score, self._type_mono,
                     self.correlation, df_tests_string)

        if print_output:
            print(report)

        self._is_analyzed = True

    @property
    def iv(self):
        """The Information Value (IV).

        The IV ranges from 0 to Infinity.

        Returns
        -------
        iv : float
        """
        _check_is_built(self)

        return self._iv

    @property
    def woe(self):
        r"""The sum of absolute WoEs.

        This metric is computed as follows:

        .. math::

            WoE = \sum_{i=1}^n |U_i - \mu|,

        where :math:`U_i` is the target mean value for each bin, :math:`\mu` is
        the total target mean.

        Returns
        -------
        woe : float
        """
        _check_is_built(self)

        return self._woe

    @property
    def quality_score(self):
        """The quality score (QS).

        The QS is a rating of the quality and discriminatory power of a
        variable. The QS ranges from 0 to 1.

        Returns
        -------
        quality_score : float
        """
        _check_is_analyzed(self)

        return self._quality_score


    @property
    def monotonic_trend(self):
        """The monotonic trend.

        Returns
        -------
        monotonic_trend : str
        """
        _check_is_analyzed(self)

        return self._type_mono
<|MERGE_RESOLUTION|>--- conflicted
+++ resolved
@@ -1590,14 +1590,7 @@
     """
     def __init__(self, name, dtype, special_codes, splits, n_records, sums,
                  stds, min_target, max_target, n_zeros, min_x=None, max_x=None,
-<<<<<<< HEAD
                  correlation=None, categories=None, cat_others=None, user_splits=None):
-        
-=======
-                 monotonic_score_kendalltau=None, monotonic_score_spearmanr=None,
-                 categories=None, cat_others=None, user_splits=None):
-
->>>>>>> c4bd1aa5
         self.name = name
         self.dtype = dtype
         self.special_codes = special_codes
